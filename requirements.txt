--- conflicted
+++ resolved
@@ -33,13 +33,10 @@
 # Dependencies for analyzer_node.py
 pandas>=2.0.0  # For spreadsheet handling
 openpyxl>=3.1.2  # For Excel file support with pandas
-<<<<<<< HEAD
-pydantic>=1.10.8  # For structured output models
+pydantic>=2.0.0  # For structured output models
 # Dependencies for truepeoplesearch_scraper.py
 nodriver==0.39
 capsolver==1.0.7
-=======
-pydantic>=2.0.0  # For structured output models
 
 # FastAPI application dependencies
 fastapi>=0.104.0
@@ -50,5 +47,4 @@
 httpx>=0.25.0  # For async HTTP requests
 asyncio>=3.4.3  # For asynchronous programming
 uuid>=1.30  # For generating unique identifiers
-starlette>=0.27.0  # FastAPI dependency
->>>>>>> 87601b67
+starlette>=0.27.0  # FastAPI dependency