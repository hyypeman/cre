--- conflicted
+++ resolved
@@ -17,12 +17,8 @@
     OpenCorporatesNode,
     SkipGenieNode,
     TruePeopleSearchNode,
-<<<<<<< HEAD
     PhoneNumberRefinerNode,
     FinalizeNode,
-=======
-    TwilioNode,
->>>>>>> 81d85b58
 )
 
 # Set up logging
@@ -58,11 +54,7 @@
         self.opencorporates_node = OpenCorporatesNode()
         self.skipgenie_node = SkipGenieNode()
         self.true_people_search_node = TruePeopleSearchNode()
-<<<<<<< HEAD
         self.phone_number_refiner_node = PhoneNumberRefinerNode()
-=======
-        self.twilio_node = TwilioNode()
->>>>>>> 81d85b58
         self.analyzer = AnalyzerNode()
         self.finalizer = FinalizeNode()
 
@@ -81,13 +73,8 @@
         self.workflow.add_node("search_opencorporates", self.opencorporates_node.run)
         self.workflow.add_node("search_skipgenie", self.skipgenie_node.run)
         self.workflow.add_node("search_true_people", self.true_people_search_node.run)
-<<<<<<< HEAD
         self.workflow.add_node("refine_phone_numbers", self.phone_number_refiner_node.run)
         self.workflow.add_node("finalize", self.finalizer.run)
-=======
-        self.workflow.add_node("verify_phone", self.twilio_node.run)
-        self.workflow.add_node("analyze_owner", self.analyzer.run)
->>>>>>> 81d85b58
 
         # Phase 1: Initial data collection
         self.workflow.add_edge(START, "initialize")
@@ -123,22 +110,11 @@
         # Only go to SkipGenie after OpenCorporates if we had to look up LLC
         self.workflow.add_edge("search_opencorporates", "search_skipgenie")
         self.workflow.add_edge("search_skipgenie", "search_true_people")
-<<<<<<< HEAD
         self.workflow.add_edge("search_true_people", "refine_phone_numbers")
 
         # Phase 4: Phone refinement and finalization
         self.workflow.add_edge("refine_phone_numbers", "finalize")
         self.workflow.add_edge("finalize", END)
-=======
-        
-        # Add phone verification after people search
-        self.workflow.add_conditional_edges(
-            "search_true_people",
-            lambda state: state.get("owner_name") is not None,  # Process all results that have an owner
-            {True: "verify_phone", False: END},
-        )
-        self.workflow.add_edge("verify_phone", END)
->>>>>>> 81d85b58
 
     def _has_documents(self, state: PropertyResearchState) -> bool:
         """Check if ACRIS returned documents that need processing."""
@@ -309,7 +285,6 @@
         print("\nOwnership Information:")
         print(f"Owner Name: {result.get('owner_name', 'Unknown')}")
         print(f"Owner Type: {result.get('owner_type', 'Unknown')}")
-<<<<<<< HEAD
 
         # Print individual owners
         individual_owners = result.get("individual_owners", [])
@@ -333,24 +308,6 @@
                 print(f"{i}. {phone['number']} - {confidence} confidence ({sources}) - {contact}")
 
         print(f"\nAddress: {result.get('address', 'Unknown')}")
-=======
-        
-        # Display phone information with enhanced validation info
-        print("\nPhone Information:")
-        if result.get("phone_analysis") and result["phone_analysis"].get("primary_phone"):
-            primary = result["phone_analysis"]["primary_phone"]
-            print(f"Primary Phone: {primary.get('formatted', 'Unknown')} (Verified)")
-            
-            # Show all valid phones
-            if result["phone_analysis"].get("valid_phones"):
-                print("\nAll Valid Phone Numbers:")
-                for i, phone in enumerate(result["phone_analysis"]["valid_phones"], 1):
-                    print(f"  {i}. {phone.get('formatted', phone.get('number', 'Unknown'))}")
-        else:
-            print(f"Contact Number: {result.get('contact_number', 'Not available')} (Not verified)")
-            
-        print(f"Address: {result.get('address', 'Unknown')}")
->>>>>>> 81d85b58
 
     print(f"\nProcessed {len(results)} addresses")
     return results
