--- conflicted
+++ resolved
@@ -37,8 +37,6 @@
 documents/
 *.png
 results/ 
-<<<<<<< HEAD
+
 .DS_Store
-=======
-.python-version
->>>>>>> fa886e20
+.python-version